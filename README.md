## Material Icons / Material Symbols

These are two different official icon sets from Google, using the same underlying designs. Material Icons is the classic set, while Material Symbols was introduced in April 2022, built on variable font technology.

The icons can be browsed in a more user-friendly way at https://fonts.google.com/icons. Use the popdown menu near top left to choose between the two sets, Material Symbols is the default.

The icons are designed under the [material design guidelines](https://material.io/guidelines/).

## npm Packages

Google does not currently maintain the npm package for this repo, past v3 (2016). However, user @marella is hosting the following. He tells us these are automatically updated and published using GitHub Actions. Google does NOT monitor or vet these packages.

### [material-symbols](https://github.com/marella/material-symbols/tree/main/material-symbols#readme) [![npm](https://img.shields.io/npm/v/material-symbols)](https://www.npmjs.com/package/material-symbols) [![install size](https://packagephobia.com/badge?p=material-symbols)](https://packagephobia.com/result?p=material-symbols)

- Only WOFF2 variable fonts and CSS for Material Symbols
- Includes outlined, rounded, and sharp icons and all variations of fill, weight, grade, and optical size
- Supports Sass

### [material-icons](https://github.com/marella/material-icons#readme) [![npm](https://img.shields.io/npm/v/material-icons)](https://www.npmjs.com/package/material-icons) [![install size](https://packagephobia.com/badge?p=material-icons)](https://packagephobia.com/result?p=material-icons) [![Downloads](https://img.shields.io/npm/dm/material-icons)](https://www.npmjs.com/package/material-icons)

- Only WOFF2, WOFF fonts and CSS
- Includes outlined, round, sharp and two-tone icons
- Supports Sass

### [@material-design-icons/font](https://github.com/marella/material-design-icons/tree/main/font#readme) [![npm (scoped)](https://img.shields.io/npm/v/@material-design-icons/font)](https://www.npmjs.com/package/@material-design-icons/font) [![install size](https://packagephobia.com/badge?p=@material-design-icons/font)](https://packagephobia.com/result?p=@material-design-icons/font)

- Only WOFF2 fonts and CSS
- Lighter version of `material-icons` package
- Doesn't support [older browsers](https://caniuse.com/woff2) such as Internet Explorer because of dropping WOFF (v1)

### [@material-design-icons/svg](https://github.com/marella/material-design-icons/tree/main/svg#readme) [![npm (scoped)](https://img.shields.io/npm/v/@material-design-icons/svg)](https://www.npmjs.com/package/@material-design-icons/svg) [![install size](https://packagephobia.com/badge?p=@material-design-icons/svg)](https://packagephobia.com/result?p=@material-design-icons/svg)

- Only SVGs
- Optimizes SVGs using SVGO

## Material Icons

The icons can be browsed in a more user-friendly way at https://fonts.google.com/icons?icon.set=Material+Icons

These classic icons are available in five distinct styles:
- Outlined
- Filled (the font version is just called Material Icons, as this is the oldest style)
- Rounded
- Sharp
- Two tone

The following directories in this repo contain specifically Material Icons (not Material Symbols) content:
- android
- font
- ios
- png
- src

What is currently _not_ available in Material Icons?
- variable fonts
- weights other than Regular
- grades other than Regular
- a means to animate Fill transitions

## Material Symbols

These newer icons can be browsed in a more user-friendly way at https://fonts.google.com/icons. (Use the popdown menu near top left to choose between the two sets, Material Symbols is the default).

These icons were built/designed as variable fonts first (based on the 24 px designs from Material Icons). There are three separate Material Symbols variable fonts, which also have static icons available (but those do not have all the variations available, as that would be hundreds of styles):
- Outlined
- Rounded
- Sharp
- Note that although there is no separate Filled font, the Fill axis allows access to filled styles—in all three fonts.

Each of the fonts has these design axes, which can be varied in CSS, or in many more modern design apps:
- Optical Size (opsz) from 20 to 48 px. The default is 24.
- Weight from 100 (Thin) to 700 (Bold). Regular is 400.
- Grade from -50 to 200. The default is 0 (zero).
- Fill from 0 to 100. The default is 0 (zero).

The following directories in this repo contain specifically Material Symbols (not Material Icons) content:
- symbols
- variablefont

What is currently _not_ available in Material Symbols?
- sizes other than 24 are not designed with perfect pixel-grid alignment
- the only pre-made fonts are the variable fonts
- there are no two-tone icons

## Material Icons update history

### 4.0.0 Update
* 2020 Aug 31
* Restructured repository, updated assets.

### 3.0.1 Update
* 2016 Sep 01
* Changed license in package.json.
* Added missing device symbol sprites.

### 3.0.0 Update
* 2016 Aug 25
* License change to Apache 2.0!

### 2.0
* 2016 May 28

## Getting Started

Read the [developer guide](https://developers.google.com/fonts/docs/material_icons) on how to use the material design icons in your project.

### Using a font

<<<<<<< HEAD
The `font` folder contains pre-generated font files that can be included in a project. This is especially useful for the web. However, in general, it's a good idea to link to  web fonts hosted by Google Fonts:
=======
The `font` and `variablefont` folders contain pre-generated font files that can be included in a project. This is especially convenient for the web; however, it is generally better to link to the web font hosted on Google Fonts:
>>>>>>> 07bf1695

```html
<link href="https://fonts.googleapis.com/css2?family=Material+Icons"
      rel="stylesheet">
```

```html
<link href="https://fonts.googleapis.com/css2?family=Material+Symbols"
      rel="stylesheet">
```
Read more on [Material Symbols](https://developers.google.com/fonts/docs/material_symbols/) or [Material Icons](https://developers.google.com/fonts/docs/material_icons/) in the Google Fonts developer guide.


## License

We have made these icons available for you to incorporate into your products under the [Apache License Version 2.0](https://www.apache.org/licenses/LICENSE-2.0.txt). Feel free to remix and re-share these icons and documentation in your products.
We'd love attribution in your app's *about* screen, but it's not required.<|MERGE_RESOLUTION|>--- conflicted
+++ resolved
@@ -106,11 +106,7 @@
 
 ### Using a font
 
-<<<<<<< HEAD
-The `font` folder contains pre-generated font files that can be included in a project. This is especially useful for the web. However, in general, it's a good idea to link to  web fonts hosted by Google Fonts:
-=======
 The `font` and `variablefont` folders contain pre-generated font files that can be included in a project. This is especially convenient for the web; however, it is generally better to link to the web font hosted on Google Fonts:
->>>>>>> 07bf1695
 
 ```html
 <link href="https://fonts.googleapis.com/css2?family=Material+Icons"
